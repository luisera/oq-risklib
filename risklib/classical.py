# Copyright (c) 2010-2012, GEM Foundation.
#
# OpenQuake is free software: you can redistribute it and/or modify it
# under the terms of the GNU Affero General Public License as published
# by the Free Software Foundation, either version 3 of the License, or
# (at your option) any later version.
#
# OpenQuake is distributed in the hope that it will be useful,
# but WITHOUT ANY WARRANTY; without even the implied warranty of
# MERCHANTABILITY or FITNESS FOR A PARTICULAR PURPOSE.  See the
# GNU General Public License for more details.
#
# You should have received a copy of the GNU Affero General Public License
# along with OpenQuake.  If not, see <http://www.gnu.org/licenses/>.

import cPickle
from math import exp
<<<<<<< HEAD
from scipy import sqrt, log, stats
from numpy import array, empty, concatenate
=======
from scipy import sqrt, log
from scipy import stats
from numpy import array, empty
from numpy import concatenate
from risklib.curve import Curve, EMPTY_CURVE
from risklib.signals import EMPTY_CALLBACK
>>>>>>> 70297809
from numpy import linspace, mean, subtract
from collections import OrderedDict

<<<<<<< HEAD
from risklib.curve import Curve
=======

def compute_loss_curve(loss_ratio_curve, asset):
    """Compute the loss curve for the given asset value.
>>>>>>> 70297809


def _compute_loss_curve(loss_ratio_curve, asset):
    """
    Compute the loss curve for the given asset value.

    A loss curve is obtained from a loss ratio curve by
    multiplying each X value (loss ratio) for the given asset value.
    """

    return loss_ratio_curve.rescale_abscissae(asset)


def _compute_alpha(mean_loss_ratio, stddev):
    """
    Compute alpha value

    :param mean_loss_ratio: current loss ratio
    :type mean_loss_ratio: float

    :param stdev: current standard deviation
    :type stdev: float


    :returns: computed alpha value
    """

    return (((1 - mean_loss_ratio) / stddev ** 2 - 1 / mean_loss_ratio) *
            mean_loss_ratio ** 2)


def _compute_beta(mean_loss_ratio, stddev):
    """
    Compute beta value

    :param mean_loss_ratio: current loss ratio
    :type mean_loss_ratio: float

    :param stdev: current standard deviation
    :type stdev: float


    :returns: computed beta value
    """
    return (((1 - mean_loss_ratio) / stddev ** 2 - 1 / mean_loss_ratio) *
            (mean_loss_ratio - mean_loss_ratio ** 2))


def _remove_ordinate_duplicates(curve):
    seen = OrderedDict()

    for ordinate, abscissa in zip(curve.ordinates, curve.abscissae):
        seen[ordinate] = abscissa

    return zip(seen.values(), seen.keys())


<<<<<<< HEAD
def _compute_conditional_loss(curve, probability):
    """
    Return the loss (or loss ratio) corresponding to the given
=======
def compute_conditional_loss_vector(curve, probabilities):
    return dict([(poe, compute_conditional_loss(curve, poe))
                 for poe in probabilities])


def compute_classical(sites, assets_getter,
                      vulnerability_model, hazard_getter,
                      steps, conditional_loss_poes,
                      on_asset_complete=EMPTY_CALLBACK):
    for site in sites:
        point, hazard_curve = hazard_getter(site)
        assets = assets_getter(site)

        for asset in assets:
            vulnerability_function = vulnerability_model[asset.taxonomy]
            loss_ratio_curve, loss_curve, loss_conditionals = (
                compute_classical_per_asset(
                    asset, vulnerability_function, hazard_curve,
                    steps, conditional_loss_poes))
            on_asset_complete(asset, point, loss_ratio_curve,
                              loss_curve, loss_conditionals)


def compute_classical_per_asset(asset, vulnerability_function,
                                hazard_curve, steps, loss_poes):
    loss_ratio_curve = compute_loss_ratio_curve(
        vulnerability_function, hazard_curve, steps)
    loss_curve = compute_loss_curve(loss_ratio_curve, asset.value)
    loss_conditionals = compute_conditional_loss_vector(
            loss_curve, loss_poes)
    return loss_ratio_curve, loss_curve, loss_conditionals


def compute_conditional_loss(curve, probability):
    """Return the loss (or loss ratio) corresponding to the given
>>>>>>> 70297809
    PoE (Probability of Exceendance).

    Return the max loss (or loss ratio) if the given PoE is smaller
    than the lowest PoE defined.

    Return zero if the given PoE is greater than the
    highest PoE defined.
    """
    loss_curve = Curve(_remove_ordinate_duplicates(curve))

    if loss_curve.ordinate_out_of_bounds(probability):
        if probability < loss_curve.y_values[-1]:
            return loss_curve.x_values[-1]
        else:
            return 0.0

    return loss_curve.abscissa_for(probability)


class Lognorm(object):
    """ Simple Wrapper to use in a generic way survival functions """

    @staticmethod
    def survival_function(loss_ratio, **kwargs):
        """
            Static method that prepares the calculation parameters
            to be passed to stats.lognorm.sf

            :param loss_ratio: current loss ratio
            :type loss_ratio: float

            :param kwargs: convenience dictionary
            :type kwargs: :py:class:`dict` with the following
                keys:
                    **vf** - vulnerability function as provided by
                            :py:class:`openquake.shapes.VulnerabilityFunction`
                    **col** - matrix column number
        """
        vuln_function = kwargs.get('vf')
        position = kwargs.get('col')

        vf_loss_ratio = vuln_function.loss_ratios[position]

        stddev = vuln_function.covs[position] * vf_loss_ratio

        variance = stddev ** 2.0

        sigma = sqrt(log((variance / vf_loss_ratio ** 2.0) + 1.0))
        mu = exp(log(vf_loss_ratio ** 2.0 /
                     sqrt(variance + vf_loss_ratio ** 2.0)))

        return stats.lognorm.sf(loss_ratio, sigma, scale=mu)


class BetaDistribution(object):
    """ Simple Wrapper to use in a generic way Beta Distributions """

    @staticmethod
    def survival_function(loss_ratio, **kwargs):
        """
            Static method that prepares the calculation parameters
            to be passed to stats.beta.sf


            :param loss_ratio: current loss ratio
            :type loss_ratio: float

            :param kwargs: convenience dictionary
            :type kwargs: :py:class:`dict` with the following
                keys:
                    **vf** - vulnerability function as provided by
                            :py:class:`openquake.shapes.VulnerabilityFunction`
                    **col** - matrix column number
        """
        vuln_function = kwargs.get('vf')
        col = kwargs.get('col')
        vf_loss_ratio = vuln_function.loss_ratios[col]
        stddev = vuln_function.stddevs[col]

        return stats.beta.sf(loss_ratio,
            _compute_alpha(vf_loss_ratio, stddev),
            _compute_beta(vf_loss_ratio, stddev))

# Memoize taken from the Python Cookbook that handles also unhashable types
class MemoizeMutable:
    """ This decorator enables method/function caching in memory """
    def __init__(self, fun):
        self.fun = fun
        self.memo = {}

    def __call__(self, *args, **kwds):
        key = cPickle.dumps(args, 1) + cPickle.dumps(kwds, 1)
        if not key in self.memo:
            self.memo[key] = self.fun(*args, **kwds)

        return self.memo[key]


def compute_loss_ratio_curve(vuln_function, hazard_curve, steps):
    """Compute a loss ratio curve for a specific hazard curve (e.g., site),
    by applying a given vulnerability function.

    A loss ratio curve is a function that has loss ratios as X values
    and PoEs (Probabilities of Exceendance) as Y values.

    This is the main (and only) public function of this module.

    :param vuln_function: the vulnerability function used
        to compute the curve.
    :type vuln_function: :py:class:`openquake.shapes.VulnerabilityFunction`
    :param hazard_curve: the hazard curve used to compute the curve.
    :type hazard_curve: :py:class:`openquake.shapes.Curve`
    :param int steps:
        Number of steps between loss ratios.
    """

    lrem = _compute_lrem(vuln_function, steps)
    lrem_po = _compute_lrem_po(vuln_function, lrem, hazard_curve)
    loss_ratios = _generate_loss_ratios(vuln_function, steps)

    return Curve(zip(loss_ratios, lrem_po.sum(axis=1)))


def _compute_lrem_po(vuln_function, lrem, hazard_curve):
    """Compute the LREM * PoOs (Probability of Occurence) matrix.

    :param vuln_function: the vulnerability function used
        to compute the matrix.
    :type vuln_function: :py:class:`openquake.shapes.VulnerabilityFunction`
    :param hazard_curve: the hazard curve used to compute the matrix.
    :type hazard_curve: :py:class:`openquake.shapes.Curve`
    :param lrem: the LREM used to compute the matrix.
    :type lrem: 2-dimensional :py:class:`numpy.ndarray`
    """

    lrem = array(lrem)
    lrem_po = empty(lrem.shape)
    imls = _compute_imls(vuln_function)

    if hazard_curve:
        pos = _convert_pes_to_pos(hazard_curve, imls)
        for idx, po in enumerate(pos):
            lrem_po[:, idx] = lrem[:, idx] * po

    return lrem_po


def _generate_loss_ratios(vuln_function, steps):
    """Generate the set of loss ratios used to compute the LREM
    (Loss Ratio Exceedance Matrix).

    :param vuln_function:
        The vulnerability function where the loss ratios are taken from.
    :type vuln_function:
        :class:`openquake.shapes.VulnerabilityFunction`
    :param int steps:
        Number of steps between loss ratios.
    """

    # we manually add 0.0 as first loss ratio and 1.0 as last loss ratio
    loss_ratios = concatenate(
        (array([0.0]), vuln_function.loss_ratios, array([1.0])))

    return _split_loss_ratios(loss_ratios, steps)


@MemoizeMutable
def _compute_lrem(vuln_function, steps):
    """Compute the LREM (Loss Ratio Exceedance Matrix).

    :param vuln_function:
        The vulnerability function used to compute the LREM.
    :type vuln_function:
        :class:`openquake.shapes.VulnerabilityFunction`
    :param int steps:
        Number of steps between loss ratios.
    """

    dist = {'LN': Lognorm,
            'BT': BetaDistribution}.get(vuln_function.distribution)

    loss_ratios = _generate_loss_ratios(vuln_function, steps)

    # LREM has number of rows equal to the number of loss ratios
    # and number of columns equal to the number if imls
    lrem = empty((loss_ratios.size, vuln_function.imls.size), float)

    for col, _ in enumerate(vuln_function):
        for row, loss_ratio in enumerate(loss_ratios):
            lrem[row][col] = dist.survival_function(loss_ratio,
                col=col, vf=vuln_function)

    return lrem


def _split_loss_ratios(loss_ratios, steps):
    """
    Split the loss ratios, producing a new set of loss ratios.

    :param loss_ratios: the loss ratios to split.
    :type loss_ratios: list of floats
    :param steps: the number of steps we make to go from one loss
        ratio to the next. For example, if we have [1.0, 2.0]:

        steps = 1 produces [1.0, 2.0]
        steps = 2 produces [1.0, 1.5, 2.0]
        steps = 3 produces [1.0, 1.33, 1.66, 2.0]
    :type steps: integer
    """

    return (concatenate([concatenate([linspace(*x, num=steps + 1)[:-1]
        for x in zip(loss_ratios, loss_ratios[1:])]), [loss_ratios[-1]]]))


def _compute_imls(vulnerability_function):
    """
    Compute the mean IMLs (Intensity Measure Level)
    for the given vulnerability function.

    :param vulnerability_function: the vulnerability function where
        the IMLs (Intensity Measure Level) are taken from.
    :type vuln_function: :py:class:`risklib.vulnerability_function.VulnerabilityFunction`
    """

    imls = vulnerability_function.imls

    # "special" cases for lowest part and highest part of the curve
    lowest_iml_value = imls[0] - ((imls[1] - imls[0]) / 2)

    # if the calculated lowest_curve_value goes < 0 we have to force the 0
    # IMLs have to be >= 0
    if lowest_iml_value < 0:
        lowest_iml_value = 0

    highest_iml_value = imls[-1] + ((imls[-1] - imls[-2]) / 2)
    between_iml_values = [mean(x) for x in zip(imls, imls[1:])]

    return [lowest_iml_value] + between_iml_values + [highest_iml_value]


def _convert_pes_to_pos(hazard_curve, imls):
    """
    For each IML (Intensity Measure Level) compute the
    PoOs (Probability of Occurence) from the PoEs
    (Probability of Exceendance) defined in the given hazard curve.

    :param hazard_curve: the hazard curve used to compute the PoOs.
    :type hazard_curve: :py:class:`risklib.curve.Curve`
    :param imls: the IMLs (Intensity Measure Level) of the
        vulnerability function used to interpolate the hazard curve.
    :type imls: list of floats
    """

    poes = hazard_curve.ordinate_for(imls)
    return [subtract(*x) for x in zip(poes, poes[1:])]<|MERGE_RESOLUTION|>--- conflicted
+++ resolved
@@ -15,28 +15,15 @@
 
 import cPickle
 from math import exp
-<<<<<<< HEAD
-from scipy import sqrt, log, stats
-from numpy import array, empty, concatenate
-=======
 from scipy import sqrt, log
 from scipy import stats
 from numpy import array, empty
 from numpy import concatenate
-from risklib.curve import Curve, EMPTY_CURVE
+from risklib.curve import Curve
 from risklib.signals import EMPTY_CALLBACK
->>>>>>> 70297809
 from numpy import linspace, mean, subtract
 from collections import OrderedDict
 
-<<<<<<< HEAD
-from risklib.curve import Curve
-=======
-
-def compute_loss_curve(loss_ratio_curve, asset):
-    """Compute the loss curve for the given asset value.
->>>>>>> 70297809
-
 
 def _compute_loss_curve(loss_ratio_curve, asset):
     """
@@ -93,13 +80,8 @@
     return zip(seen.values(), seen.keys())
 
 
-<<<<<<< HEAD
-def _compute_conditional_loss(curve, probability):
-    """
-    Return the loss (or loss ratio) corresponding to the given
-=======
 def compute_conditional_loss_vector(curve, probabilities):
-    return dict([(poe, compute_conditional_loss(curve, poe))
+    return dict([(poe, _compute_conditional_loss(curve, poe))
                  for poe in probabilities])
 
 
@@ -118,22 +100,22 @@
                     asset, vulnerability_function, hazard_curve,
                     steps, conditional_loss_poes))
             on_asset_complete(asset, point, loss_ratio_curve,
-                              loss_curve, loss_conditionals)
+                loss_curve, loss_conditionals)
 
 
 def compute_classical_per_asset(asset, vulnerability_function,
                                 hazard_curve, steps, loss_poes):
     loss_ratio_curve = compute_loss_ratio_curve(
         vulnerability_function, hazard_curve, steps)
-    loss_curve = compute_loss_curve(loss_ratio_curve, asset.value)
+    loss_curve = _compute_loss_curve(loss_ratio_curve, asset.value)
     loss_conditionals = compute_conditional_loss_vector(
-            loss_curve, loss_poes)
+        loss_curve, loss_poes)
     return loss_ratio_curve, loss_curve, loss_conditionals
 
 
-def compute_conditional_loss(curve, probability):
-    """Return the loss (or loss ratio) corresponding to the given
->>>>>>> 70297809
+def _compute_conditional_loss(curve, probability):
+    """
+    Return the loss (or loss ratio) corresponding to the given
     PoE (Probability of Exceendance).
 
     Return the max loss (or loss ratio) if the given PoE is smaller
