#  -*- coding: utf-8 -*-
#  vim: tabstop=4 shiftwidth=4 softtabstop=4

#  Copyright (c) 2014, GEM Foundation

#  OpenQuake is free software: you can redistribute it and/or modify it
#  under the terms of the GNU Affero General Public License as published
#  by the Free Software Foundation, either version 3 of the License, or
#  (at your option) any later version.

#  OpenQuake is distributed in the hope that it will be useful,
#  but WITHOUT ANY WARRANTY; without even the implied warranty of
#  MERCHANTABILITY or FITNESS FOR A PARTICULAR PURPOSE.  See the
#  GNU General Public License for more details.

#  You should have received a copy of the GNU Affero General Public License
#  along with OpenQuake.  If not, see <http://www.gnu.org/licenses/>.

import collections
import itertools
import operator
import logging
import random
import os

import numpy

from openquake.hazardlib.calc import gmf, filters
from openquake.hazardlib.site import SiteCollection
from openquake.risklib import scientific, workflows

from openquake.commonlib.parallel import apply_reduce
from openquake.commonlib.readinput import get_sitecol_assets, \
    get_gsim, get_rupture, get_correl_model
from openquake.commonlib.riskmodels import get_risk_model

############### facilities for the classical calculator ################

SourceRuptureSites = collections.namedtuple(
    'SourceRuptureSites',
    'source rupture sites')


def gen_ruptures(sources, site_coll, maximum_distance, monitor):
    """
    Yield (source, rupture, affected_sites) for each rupture
    generated by the given sources.

    :param sources: a sequence of sources
    :param site_coll: a SiteCollection instance
    :param maximum_distance: the maximum distance
    :param monitor: a Monitor object
    """
    filtsources_mon = monitor.copy('filtering sources')
    genruptures_mon = monitor.copy('generating ruptures')
    filtruptures_mon = monitor.copy('filtering ruptures')
    for src in sources:
        with filtsources_mon:
            s_sites = src.filter_sites_by_distance_to_source(
                maximum_distance, site_coll)
            if s_sites is None:
                continue

        with genruptures_mon:
            ruptures = list(src.iter_ruptures())
        if not ruptures:
            continue

        for rupture in ruptures:
            with filtruptures_mon:
                r_sites = filters.filter_sites_by_distance_to_rupture(
                    rupture, maximum_distance, s_sites)
                if r_sites is None:
                    continue
            yield SourceRuptureSites(src, rupture, r_sites)
    filtsources_mon.flush()
    genruptures_mon.flush()
    filtruptures_mon.flush()


def gen_ruptures_for_site(site, sources, maximum_distance, monitor):
    """
    Yield source, <ruptures close to site>

    :param site: a Site object
    :param sources: a sequence of sources
    :param monitor: a Monitor object
    """
    source_rupture_sites = gen_ruptures(
        sources, SiteCollection([site]), maximum_distance, monitor)
    for src, rows in itertools.groupby(
            source_rupture_sites, key=operator.attrgetter('source')):
        yield src, [row.rupture for row in rows]


############### facilities for the scenario calculators ################


def add_dicts(acc, dic):
    """
    Add two dictionaries containing summable objects. For instance:

    >>> a = dict(x=1, y=2)
    >>> b = dict(x=1, z=0)
    >>> sorted(add_dicts(a, b).iteritems())
    [('x', 2), ('y', 2), ('z', 0)]

    As a special case, None values are ignored in the sum:

    >>> add_dicts({'x': 1}, {'x': None})
    {'x': 1}
    """
    new = acc.copy()
    for k, v in dic.iteritems():
        if v is not None:
            new[k] = new.get(k, 0) + v
    return new


def calc_gmfs_fast(oqparam, sitecol):
    """
    Build all the ground motion fields for the whole site collection in
    a single step.
    """
    max_dist = oqparam.maximum_distance
    correl_model = get_correl_model(oqparam)
    seed = getattr(oqparam, 'random_seed', 42)
    imts = get_imts(oqparam)
    gsim = get_gsim(oqparam)
    trunc_level = getattr(oqparam, 'truncation_level', None)
    n_gmfs = getattr(oqparam, 'number_of_ground_motion_fields', 1)
    rupture = get_rupture(oqparam)
    res = gmf.ground_motion_fields(
        rupture, sitecol, imts, gsim,
        trunc_level, n_gmfs, correl_model,
        filters.rupture_site_distance_filter(max_dist), seed)
    return {str(imt): matrix for imt, matrix in res.iteritems()}


def calc_gmfs(oqparam, sitecol):
    """
    Build all the ground motion fields for the whole site collection
    """
    correl_model = get_correl_model(oqparam)
    rnd = random.Random()
    rnd.seed(getattr(oqparam, 'random_seed', 42))
    imts = get_imts(oqparam)
    gsim = get_gsim(oqparam)
    trunc_level = getattr(oqparam, 'truncation_level', None)
    n_gmfs = getattr(oqparam, 'number_of_ground_motion_fields', 1)
    rupture = get_rupture(oqparam)
    computer = gmf.GmfComputer(rupture, sitecol, imts, [gsim], trunc_level,
                               correl_model)
    seeds = [rnd.randint(0, 2 ** 31 - 1) for _ in xrange(n_gmfs)]
    res = collections.defaultdict(list)
    for seed in seeds:
        for (_gname, imt), gmvs in computer.compute(seed):
            res[imt].append(gmvs)
    return {imt: numpy.array(matrix).T for imt, matrix in res.iteritems()}


def add_epsilons(assets_by_site, num_samples, seed, correlation):
    """
    Add an attribute named .epsilons to each asset in the assets_by_site
    container.
    """
    assets_by_taxonomy = collections.defaultdict(list)
    for assets in assets_by_site:
        for asset in assets:
            assets_by_taxonomy[asset.taxonomy].append(asset)
    for taxonomy, assets in assets_by_taxonomy.iteritems():
        logging.info('Building (%d, %d) epsilons for taxonomy %s',
                     len(assets), num_samples, taxonomy)
        eps_matrix = scientific.make_epsilons(
            numpy.zeros((len(assets), num_samples)),
            seed, correlation)
        for asset, epsilons in zip(assets, eps_matrix):
            asset.epsilons = epsilons


def run_scenario(oqparam):
    """
    Run a scenario damage or scenario risk computation and returns
    the result dictionary.
    """
    logging.info('Reading the exposure')
    sitecol, assets_by_site = get_sitecol_assets(oqparam)

    logging.info('Computing the GMFs')
    gmfs_by_imt = calc_gmfs(oqparam, sitecol)

    logging.info('Preparing the risk input')
    risk_model = get_risk_model(oqparam)
    risk_inputs = []
    for imt in gmfs_by_imt:
        for site, assets, gmvs in zip(
                sitecol, assets_by_site, gmfs_by_imt[imt]):
            risk_inputs.append(
                workflows.RiskInput(imt, site.id, gmvs, assets))

    if oqparam.calculation_mode == 'scenario_risk':
        # build the epsilon matrix and add the epsilons to the assets
        num_samples = oqparam.number_of_ground_motion_fields
        seed = getattr(oqparam, 'master_seed', 42)
        correlation = getattr(oqparam, 'asset_correlation', 0)
        add_epsilons(assets_by_site, num_samples, seed, correlation)
        calc = calc_scenario
    elif oqparam.calculation_mode == 'scenario_damage':
        calc = calc_damage
    else:
        raise NotImplementedError
    return apply_reduce(calc, (risk_inputs, risk_model),
                        agg=add_dicts, acc={},
                        key=lambda ri: ri.imt,
                        weight=lambda ri: ri.weight)


<<<<<<< HEAD
def gen_outputs(riskinputs, risk_models):
    """
    """
    for (imt, taxonomy), risk_model in risk_models.iteritems():
        for ri in riskinputs:
            if ri.imt == imt and taxonomy in ri.assets_by_taxo:
                assets = ri.get_assets(taxonomy)
                hazards = ri.get_hazard(taxonomy)
                epsilons = ri.get_epsilons(taxonomy)
                for loss_type in risk_model.loss_types:
                    yield loss_type, risk_model.workflow(
                        loss_type, assets, hazards, epsilons)


def calc_damage(riskinputs, risk_models):
=======
def calc_damage(riskinputs, riskmodel):
>>>>>>> 2b3817a2
    logging.info('Process %d, considering %d risk input(s) of weight %d',
                 os.getpid(), len(riskinputs),
                 sum(ri.weight for ri in riskinputs))
    aggfractions = {}  # taxonomy -> aggfractions
    for loss_type, (assets, fractions) in riskmodel.gen_outputs(riskinputs):
        for asset, fraction in zip(assets, fractions):
            aggfractions = add_dicts(
                aggfractions, {asset.taxonomy: fraction * asset.number})
    return aggfractions


def calc_scenario(riskinputs, riskmodel):
    logging.info('Process %d, considering %d risk input(s) of weight %d',
                 os.getpid(), len(riskinputs),
                 sum(ri.weight for ri in riskinputs))

    result = {}  # agg_type, loss_type -> losses
<<<<<<< HEAD
    for loss_type, outs in gen_outputs(riskinputs, risk_models):
        (_assets, _loss_ratio_matrix, aggregate_losses,
=======
    for loss_type, outs in riskmodel.gen_outputs(riskinputs):
        (_loss_ratio_matrix, aggregate_losses,
>>>>>>> 2b3817a2
         _insured_loss_matrix, insured_losses) = outs
        result = add_dicts(result,
                           {('agg', loss_type): aggregate_losses,
                            ('ins', loss_type): insured_losses})
    return result<|MERGE_RESOLUTION|>--- conflicted
+++ resolved
@@ -215,25 +215,9 @@
                         weight=lambda ri: ri.weight)
 
 
-<<<<<<< HEAD
-def gen_outputs(riskinputs, risk_models):
-    """
-    """
-    for (imt, taxonomy), risk_model in risk_models.iteritems():
-        for ri in riskinputs:
-            if ri.imt == imt and taxonomy in ri.assets_by_taxo:
-                assets = ri.get_assets(taxonomy)
-                hazards = ri.get_hazard(taxonomy)
-                epsilons = ri.get_epsilons(taxonomy)
-                for loss_type in risk_model.loss_types:
-                    yield loss_type, risk_model.workflow(
-                        loss_type, assets, hazards, epsilons)
-
-
-def calc_damage(riskinputs, risk_models):
-=======
 def calc_damage(riskinputs, riskmodel):
->>>>>>> 2b3817a2
+    """
+    """
     logging.info('Process %d, considering %d risk input(s) of weight %d',
                  os.getpid(), len(riskinputs),
                  sum(ri.weight for ri in riskinputs))
@@ -246,18 +230,15 @@
 
 
 def calc_scenario(riskinputs, riskmodel):
+    """
+    """
     logging.info('Process %d, considering %d risk input(s) of weight %d',
                  os.getpid(), len(riskinputs),
                  sum(ri.weight for ri in riskinputs))
 
     result = {}  # agg_type, loss_type -> losses
-<<<<<<< HEAD
-    for loss_type, outs in gen_outputs(riskinputs, risk_models):
+    for loss_type, outs in riskmodel.gen_outputs(riskinputs):
         (_assets, _loss_ratio_matrix, aggregate_losses,
-=======
-    for loss_type, outs in riskmodel.gen_outputs(riskinputs):
-        (_loss_ratio_matrix, aggregate_losses,
->>>>>>> 2b3817a2
          _insured_loss_matrix, insured_losses) = outs
         result = add_dicts(result,
                            {('agg', loss_type): aggregate_losses,
