#  -*- coding: utf-8 -*-
#  vim: tabstop=4 shiftwidth=4 softtabstop=4

#  Copyright (c) 2015, GEM Foundation

#  OpenQuake is free software: you can redistribute it and/or modify it
#  under the terms of the GNU Affero General Public License as published
#  by the Free Software Foundation, either version 3 of the License, or
#  (at your option) any later version.

#  OpenQuake is distributed in the hope that it will be useful,
#  but WITHOUT ANY WARRANTY; without even the implied warranty of
#  MERCHANTABILITY or FITNESS FOR A PARTICULAR PURPOSE.  See the
#  GNU General Public License for more details.

#  You should have received a copy of the GNU Affero General Public License
#  along with OpenQuake.  If not, see <http://www.gnu.org/licenses/>.
# -*- coding: utf-8 -*-

import itertools
import operator
import logging
import collections

import numpy

from openquake.baselib.general import groupby, split_in_blocks
from openquake.hazardlib.imt import from_string
from openquake.risklib import scientific


class FakeRlzsAssoc(collections.Mapping):
    """
    Used for scenario calculators, when there are no realizations.
    """
    def __init__(self, num_rlzs):
        self.realizations = range(num_rlzs)
        self.rlzs_assoc = {i: [] for i in self.realizations}

    def combine(self, result):
        """
        :param result: a dictionary with a non-numeric key
        :returns: a dictionary index -> value, with value in result.values()
        """
        return {i: result[key] for i, key in enumerate(sorted(result))}

    def collect_by_rlz(self, dicts):
        """
        :param dicts: a list of dicts with key (trt_model_id, gsim)
        :returns: a dictionary of lists keyed by realization

        For instance

        >>> assoc = FakeRlzsAssoc(num_rlzs=2)
        >>> assoc.collect_by_rlz([
        ... {(0, 'ChiouYoungs2008'): numpy.array([0.06, 0.02, 0.09]),
        ...  (0, 'AkkarBommer2010'): numpy.array([0.05, 0.03, 0.04])}])
        {0: [array([ 0.05,  0.03,  0.04])], 1: [array([ 0.06,  0.02,  0.09])]}
        """
        keys = sorted(dicts[0])
        values_by_rlz = {i: [] for i in range(len(keys))}
        for dic in map(self.combine, dicts):
            if dic:
                for i in range(len(keys)):
                    values_by_rlz[i].append(dic[i])
        return values_by_rlz

    def __iter__(self):
        return self.rlzs_assoc.iterkeys()

    def __getitem__(self, key):
        return self.rlzs_assoc[key]

    def __len__(self):
        return len(self.rlzs_assoc)


class RiskModel(collections.Mapping):
    """
    A container (imt, taxonomy) -> workflow.

    :param workflows: a dictionary (imt, taxonomy) -> workflow
    :param damage_states: None or a list of damage states
    """
    def __init__(self, workflows, damage_states=None):
        self.damage_states = damage_states  # not None for damage calculations
        self._workflows = workflows

    def get_loss_types(self):
        """
        :returns: a sorted list with all the loss_types contained in the model
        """
        return sorted(set(sum([w.loss_types for w in self.values()], [])))

    def get_taxonomies(self, imt=None):
        """
        :returns: the set of taxonomies which are part of the RiskModel
        """
        if imt is None:
            return set(taxonomy for imt, taxonomy in self)
        return set(taxonomy for imt_str, taxonomy in self if imt_str == imt)

    def get_imts(self, taxonomy=None):
        if taxonomy is None:
            return set(imt for imt, taxonomy in self)
        return set(imt for imt, taxo in self if taxo == taxonomy)

    def get_imt_taxonomies(self):
        """
        For each IMT in the risk model, yield pairs (imt, taxonomies)
        with the taxonomies associated to the IMT. For fragility functions,
        there is a single taxonomy for each IMT.
        """
        by_imt = operator.itemgetter(0)
        by_taxo = operator.itemgetter(1)
        for imt, group in itertools.groupby(sorted(self), key=by_imt):
            yield imt, map(by_taxo, group)

    def __getitem__(self, imt_taxo):
        return self._workflows[imt_taxo]

    def __iter__(self):
        return iter(sorted(self._workflows))

    def __len__(self):
        return len(self._workflows)

    def build_input(self, imt, hazards_by_site, assets_by_site, eps_dict=None):
        """
        :param imt: an Intensity Measure Type
        :param hazards_by_site: an array of hazards per each site
        :param assets_by_site: an array of assets per each site
        :param eps_dict: a dictionary of epsilons per each asset
        :returns: a :class:`RiskInput` instance
        """
        imt_taxonomies = [(imt, self.get_taxonomies(imt))]
        return RiskInput(imt_taxonomies, hazards_by_site,
                         assets_by_site, eps_dict)

    def build_input_from_ruptures(self, sitecol, assets_by_site, ses_ruptures,
                                  gsims, trunc_level, correl_model, eps_dict):
        """
        :param imt: an Intensity Measure Type
        :param sitecol: a SiteCollection instance
        :param assets_by_site: an array of assets per each site
<<<<<<< HEAD
        :param eps_dict: a dictionary of epsilons per each asset
        :returns: a :class:`RiskInput` instance
=======
        :param ses_ruptures: a list of SESRupture instances
        :param gsims: a list of GSIM instances
        :param trunc_level: the truncation level (or None)
        :param correl_model: the correlation model (or None)
        :param eps_dict: a dictionary asset_ref -> epsilon array
        :returns: a :class:`RiskInputFromRuptures` instance
>>>>>>> 4abc9222
        """
        imt_taxonomies = list(self.get_imt_taxonomies())
        return RiskInputFromRuptures(
            imt_taxonomies, sitecol, assets_by_site, ses_ruptures,
            gsims, trunc_level, correl_model, eps_dict)

    def gen_outputs(self, riskinputs, rlzs_assoc):
        """
        Yield the outputs generated by each getter and loss type for each
        workflow, as a list of values, one for each realization.

        :param riskinputs: a list of riskinputs with consistent IMT
        :param rlzs_assoc: a RlzsAssoc instance
        """
        for riskinput in riskinputs:
            out = self.gen_output(riskinput, rlzs_assoc)
            # out is a dict taxonomy, loss_type -> result_by_rlz
            for taxonomy, loss_type in sorted(out):
                yield out[taxonomy, loss_type]

    def gen_output(self, riskinput, rlzs_assoc):
        """
        :param riskinput: RiskInput instance
        :param rlzs_assoc: a RlzsAssoc instance
        :returns: a map taxonomy, loss_type -> results by realization
        """
        triples = zip(*riskinput.get_all())
        output = {}
        for imt, taxonomies in riskinput.imt_taxonomies:
            for taxonomy in taxonomies:
                assets, hazards, epsilons = [], [], []
                for asset, hazard, epsilon in triples:
                    if asset.taxonomy == taxonomy:
                        assets.append(asset)
                        hazards.append(hazard[imt])
                        epsilons.append(epsilon)
                if not assets:
                    continue
                # hazards is a list of dictionaries key -> array
                hazards_by_rlz = rlzs_assoc.collect_by_rlz(hazards)
                workflow = self[imt, taxonomy]
                for loss_type in workflow.loss_types:
                    # the same taxonomy contributes to two IMTs??
                    assert (taxonomy, loss_type) not in output, (
                        taxonomy, loss_type)
                    out_by_rlz = {}
                    for rlz in rlzs_assoc.realizations:
                        haz = hazards_by_rlz[rlz]
                        out_by_rlz[rlz] = workflow(
                            loss_type, assets, haz, epsilons, riskinput.tags)
                    output[taxonomy, loss_type] = out_by_rlz
        return output


class RiskInput(object):
    """
    Contains all the assets and hazard values associated to a given
    imt and site.

    :param imt: Intensity Measure Type string
    :param hazard_assets_by_taxo: pairs (hazard, {imt: assets}) for each site
    """
    def __init__(self, imt_taxonomies, hazard_by_site, assets_by_site,
                 eps_dict=None):
        [(self.imt, taxonomies)] = imt_taxonomies
        self.hazard_by_site = hazard_by_site
        self.assets_by_site = [
            [a for a in assets if a.taxonomy in taxonomies]
            for assets in assets_by_site]
        taxonomies = set()
        self.weight = 0
        for assets in self.assets_by_site:
            for asset in assets:
                taxonomies.add(asset.taxonomy)
            self.weight += len(assets)
        self.taxonomies = sorted(taxonomies)
        self.tags = None  # for API compatibility with RiskInputFromRuptures
        self.eps_dict = eps_dict or {}

    @property
    def imt_taxonomies(self):
        """Return a list of pairs (imt, taxonomies) with a single element"""
        return [(self.imt, self.taxonomies)]

    def get_all(self):
        """
        Return dictionaries with
        assets, hazards and epsilons for each taxonomy.
        """
        assets, hazards, epsilons = [], [], []
        for hazard, assets_ in zip(self.hazard_by_site, self.assets_by_site):
            for asset in assets_:
                assets.append(asset)
                hazards.append({self.imt: hazard})
                epsilons.append(self.eps_dict.get(asset.id, None))
        return assets, hazards, epsilons

    def __repr__(self):
        return '<%s IMT=%s, taxonomy=%s, weight=%d>' % (
            self.__class__.__name__, self.imt, ', '.join(self.taxonomies),
            self.weight)


def make_eps_dict(assets_by_site, num_samples, seed, correlation):
    """
    :param assets_by_site: a list of lists of assets
    :param int num_samples: the number of ruptures
    :param int seed: a random seed
    :param float correlation: the correlation coefficient
    :returns: dictionary asset_id -> epsilons
    """
    eps_dict = {}  # asset_id -> epsilons
    all_assets = (a for assets in assets_by_site for a in assets)
    assets_by_taxo = groupby(all_assets, operator.attrgetter('taxonomy'))
    for taxonomy, assets in assets_by_taxo.iteritems():
        shape = (len(assets), num_samples)
        logging.info('Building %s epsilons for taxonomy %s', shape, taxonomy)
        zeros = numpy.zeros(shape)
        epsilons = scientific.make_epsilons(zeros, seed, correlation)
        for asset, eps in zip(assets, epsilons):
            eps_dict[asset.id] = eps
    return eps_dict


def expand(array, N, indices=None):
    """
    Given a non-empty array with n elements, expands it to a larger
    array with N elements.

    >>> expand([1], 3)
    array([1, 1, 1])
    >>> expand([1, 2, 3], 10)
    array([1, 2, 3, 1, 2, 3, 1, 2, 3, 1])
    >>> expand(numpy.zeros((2, 10)), 5).shape
    (5, 10)
    >>> expand([1, 2], 2)  # already expanded
    [1, 2]
    """
    n = len(array)
    if n == 0:
        raise ValueError('Empty array')
    elif n >= N:
        return array
    return numpy.array([array[i % n] for i in indices or xrange(N)])


class RiskInputFromRuptures(object):
    """
    Contains all the assets associated to the given IMT and a subsets of
    the ruptures for a given calculation.

    :param imt_taxonomies: list given by the risk model
    :param sitecol: SiteCollection instance
    :param assets_by_site: list of list of assets
    :param ses_ruptures: ordered array of SESRuptures
    :param gsims: list of GSIM instances
    :param trunc_level: truncation level for the GSIMs
    :param correl_model: correlation model for the GSIMs
    :params eps_dict: a dictionary asset_id -> epsilons
    """
    def __init__(self, imt_taxonomies, sitecol, assets_by_site, ses_ruptures,
                 gsims, trunc_level, correl_model, eps_dict):
        self.imt_taxonomies = imt_taxonomies
        self.sitecol = sitecol
        self.assets_by_site = assets_by_site
        self.ses_ruptures = numpy.array(ses_ruptures)
        self.trt_id = ses_ruptures[0].trt_model_id
        self.col_idx = ses_ruptures[0].col_idx
        self.gsims = gsims
        self.trunc_level = trunc_level
        self.correl_model = correl_model
        self.weight = len(ses_ruptures)
        self.eps_dict = eps_dict

    @property
    def tags(self):
        """
        :returns:
            the tags of the underlying ruptures, which are assumed to
            be already sorted.
        """
        return [sr.tag for sr in self.ses_ruptures]

    def compute_hazard_by_site(self):
        """
        :returns:
            a list of hazard dictionaries, one for each site; each
            dictionary for each IMT contains a dictionary key->array(R)
            where R is the number of ruptures.
        """
        from openquake.commonlib.calculators.event_based import gen_gmf_by_imt
        imts = sorted(set(imt for imt, _ in self.imt_taxonomies))
        ddic = gen_gmf_by_imt(
            self.ses_ruptures, self.sitecol, map(from_string, imts),
            self.gsims, self.trunc_level, self.correl_model)
        for key, gmf_by_tag in ddic.iteritems():
            items = sorted(gmf_by_tag.iteritems())
            ddic[key] = {  # build N x R matrices
                imt: numpy.array(
                    [gmf.r_sites.expand(gmf[imt], 0) for tag, gmf in items]).T
                for imt in imts}
        out = [{imt: {} for imt in imts} for _ in range(len(self.sitecol))]
        for key, gmf_by_imt in ddic.iteritems():
            for imt, matrix in gmf_by_imt.iteritems():
                for i, row in enumerate(matrix):
                    out[i][imt][key] = row
        return out

    def get_all(self):
        """
        :returns:
            dictionaries with assets, hazards and epsilons for each taxonomy.
        """
        assets, hazards, epsilons = [], [], []
        hazard_by_site = self.compute_hazard_by_site()
        for hazard, assets_ in zip(hazard_by_site, self.assets_by_site):
            for asset in assets_:
                assets.append(asset)
                hazards.append(hazard)
                epsilons.append(expand(self.eps_dict[asset.id], self.weight))
        return assets, hazards, epsilons

    def split(self, n, epsilon_sampling):
        """
        Split a large RiskInputFromRuptures object into `n` children objects,
        each one with a slice of the ruptures and of the epsilons of the
        parent object.

        :param int n: the number of slices to perform (0 means 1)
        :param int epsilon_sampling: the maximum number of epsilons
        """
        ris = []
        for block in split_in_blocks(range(len(self.ses_ruptures)), n or 1):
            indices = list(block)
            ses_ruptures = self.ses_ruptures[indices]
            eps_dict = {asset_id: eps[indices][:epsilon_sampling]
                        for asset_id, eps in self.eps_dict.iteritems()}
            ri = self.__class__(self.imt_taxonomies, self.sitecol,
                                self.assets_by_site, ses_ruptures,
                                self.gsims, self.trunc_level,
                                self.correl_model, eps_dict)
            ris.append(ri)
        return ris

    def __repr__(self):
        return '<%s IMT_taxonomies=%s, weight=%d>' % (
            self.__class__.__name__, self.imt_taxonomies, self.weight)<|MERGE_RESOLUTION|>--- conflicted
+++ resolved
@@ -143,17 +143,12 @@
         :param imt: an Intensity Measure Type
         :param sitecol: a SiteCollection instance
         :param assets_by_site: an array of assets per each site
-<<<<<<< HEAD
-        :param eps_dict: a dictionary of epsilons per each asset
-        :returns: a :class:`RiskInput` instance
-=======
         :param ses_ruptures: a list of SESRupture instances
         :param gsims: a list of GSIM instances
         :param trunc_level: the truncation level (or None)
         :param correl_model: the correlation model (or None)
         :param eps_dict: a dictionary asset_ref -> epsilon array
         :returns: a :class:`RiskInputFromRuptures` instance
->>>>>>> 4abc9222
         """
         imt_taxonomies = list(self.get_imt_taxonomies())
         return RiskInputFromRuptures(
