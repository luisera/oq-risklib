# -*- coding: utf-8 -*-

# Copyright (c) 2012-2014, GEM Foundation.
#
# OpenQuake Risklib is free software: you can redistribute it and/or
# modify it under the terms of the GNU Affero General Public License
# as published by the Free Software Foundation, either version 3 of
# the License, or (at your option) any later version.
#
# OpenQuake Risklib is distributed in the hope that it will be useful,
# but WITHOUT ANY WARRANTY; without even the implied warranty of
# MERCHANTABILITY or FITNESS FOR A PARTICULAR PURPOSE. See the GNU
# General Public License for more details.
#
# You should have received a copy of the GNU Affero General Public
# License along with OpenQuake Risklib. If not, see
# <http://www.gnu.org/licenses/>.


"""
This module includes the scientific API of the oq-risklib
"""

import abc
import copy
import itertools
import bisect

import numpy
from scipy import interpolate, stats

from openquake.baselib.general import CallableDict
from openquake.risklib import utils


class Output(object):
    """
    A generic container of attributes. Only assets, loss_type, hid and weight
    are always defined.

    :param assets: a list of assets
    :param loss_type: a loss type string
    :param hid: ordinal of the hazard realization (can be None)
    :param weight: weight of the realization (can be None)
    """
    def __init__(self, assets, loss_type, hid=None, weight=0, **attrs):
        self.assets = assets
        self.loss_type = loss_type
        self.hid = hid
        self.weight = weight
        vars(self).update(attrs)

    def __repr__(self):
        return '<%s %s, hid=%s>' % (
            self.__class__.__name__, self.loss_type, self.hid)

    def __str__(self):
        items = '\n'.join('%s=%s' % item for item in vars(self).iteritems())
        return '<%s\n%s>' % (self.__class__.__name__, items)


def fine_graining(points, steps):
    """
    :param points: a list of floats
    :param int steps: expansion steps (>= 2)

    >>> fine_graining([0, 1], steps=0)
    [0, 1]
    >>> fine_graining([0, 1], steps=1)
    [0, 1]
    >>> fine_graining([0, 1], steps=2)
    array([ 0. ,  0.5,  1. ])
    >>> fine_graining([0, 1], steps=3)
    array([ 0.        ,  0.33333333,  0.66666667,  1.        ])
    >>> fine_graining([0, 0.5, 0.7, 1], steps=2)
    array([ 0.  ,  0.25,  0.5 ,  0.6 ,  0.7 ,  0.85,  1.  ])

    N points become S * (N - 1) + 1 points with S > 0
    """
    if steps < 2:
        return points
    ls = numpy.concatenate([numpy.linspace(x, y, num=steps + 1)[:-1]
                            for x, y in utils.pairwise(points)])
    return numpy.concatenate([ls, [points[-1]]])

#
# Input models
#


class VulnerabilityFunction(object):
    def __init__(self, imt, imls, mean_loss_ratios, covs=None,
                 distribution="LN"):
        """
        A wrapper around a probabilistic distribution function
        (currently only the log normal distribution is supported).
        It is meant to be pickeable to allow distributed computation.
        The only important method is `.apply_to`, which applies
        the vulnerability function to a given set of ground motion
        fields and epsilons and return a loss matrix with N x R
        elements.

        :param str imt: Intensity Measure Type as a string

        :param list imls: Intensity Measure Levels for the
            vulnerability function. All values must be >= 0.0, values
            must be arranged in ascending order with no duplicates

        :param list mean_loss_ratios: Mean Loss ratio values, equal in
        length to imls, where value >= 0.

        :param list covs: Coefficients of Variation. Equal in length
        to mean loss ratios. All values must be >= 0.0.

        :param str distribution_name: The probabilistic distribution
            related to this function.
        """
        self._check_vulnerability_data(
            imls, mean_loss_ratios, covs, distribution)
        self.imt = imt
        self.imls = numpy.array(imls)
        self.mean_loss_ratios = numpy.array(mean_loss_ratios)

        if covs is not None:
            self.covs = numpy.array(covs)
        else:
            self.covs = numpy.zeros(self.imls.shape)

        for lr, cov in itertools.izip(self.mean_loss_ratios, self.covs):
            if lr == 0.0 and cov > 0.0:
                msg = ("It is not valid to define a loss ratio = 0.0 with a "
                       "corresponding coeff. of variation > 0.0")
                raise ValueError(msg)

        self.distribution_name = distribution

        # to be set in .init(), called also by __setstate__
        (self.stddevs, self._mlr_i1d, self._covs_i1d,
         self.distribution) = None, None, None, None
        self.init()

    def init(self):
        self.stddevs = self.covs * self.mean_loss_ratios
        self._mlr_i1d = interpolate.interp1d(self.imls, self.mean_loss_ratios)
        self._covs_i1d = interpolate.interp1d(self.imls, self.covs)
        self.set_distribution(None)

    def set_distribution(self, epsilons=None):
        if (self.covs > 0).any():
            self.distribution = DISTRIBUTIONS[self.distribution_name]()
        else:
            self.distribution = DegenerateDistribution()
        self.distribution.epsilons = epsilons

    def apply_to(self, ground_motion_values, epsilons):
        """
        Apply a copy of the vulnerability function to a set of N
        ground motion vectors, by using N epsilon vectors of length R,
        where N is the number of assets and R the number of realizations.

        :param ground_motion_values:
           matrix of floats N x R
        :param epsilons:
           matrix of floats N x R
        """
        # NB: changing the order of the ground motion values for a given
        # asset without changing the order of the corresponding epsilon
        # values gives inconsistent results, see the MeanLossTestCase
        assert len(epsilons) == len(ground_motion_values), (
            len(epsilons), len(ground_motion_values))
        vulnerability_function = copy.copy(self)
        vulnerability_function.set_distribution(epsilons)
        return utils.numpy_map(
            vulnerability_function._apply, ground_motion_values)

    @utils.memoized
    def strictly_increasing(self):
        """
        :returns:
          a new vulnerability function that is strictly increasing.
          It is built by removing piece of the function where the mean
          loss ratio is constant.
        """
        imls, mlrs, covs = [], [], []

        previous_mlr = None
        for i, mlr in enumerate(self.mean_loss_ratios):
            if previous_mlr == mlr:
                continue
            else:
                mlrs.append(mlr)
                imls.append(self.imls[i])
                covs.append(self.covs[i])
                previous_mlr = mlr

        return self.__class__(
            self.imt, imls, mlrs, covs, self.distribution_name)

    def mean_loss_ratios_with_steps(self, steps):
        """
        Split the mean loss ratios, producing a new set of loss ratios. The new
        set of loss ratios always includes 0.0 and 1.0

        :param int steps:
            the number of steps we make to go from one loss
            ratio to the next. For example, if we have [0.5, 0.7]::

             steps = 1 produces [0.0,  0.5, 0.7, 1]
             steps = 2 produces [0.0, 0.25, 0.5, 0.6, 0.7, 0.85, 1]
             steps = 3 produces [0.0, 0.17, 0.33, 0.5, 0.57, 0.63,
                                 0.7, 0.8, 0.9, 1]
        """
        loss_ratios = self.mean_loss_ratios

        if min(loss_ratios) > 0.0:
            # prepend with a zero
            loss_ratios = numpy.concatenate([[0.0], loss_ratios])

        if max(loss_ratios) < 1.0:
            # append a 1.0
            loss_ratios = numpy.concatenate([loss_ratios, [1.0]])

        return fine_graining(loss_ratios, steps)

    def _cov_for(self, imls):
        """
        Clip `imls` to the range associated with the support of the
        vulnerability function and returns the corresponding
        covariance values by linear interpolation. For instance
        if the range is [0.005, 0.0269] and the imls are
        [0.0049, 0.006, 0.027], the clipped imls are
        [0.005,  0.006, 0.0269].
        """
        return self._covs_i1d(
            numpy.piecewise(
                imls,
                [imls > self.imls[-1], imls < self.imls[0]],
                [self.imls[-1], self.imls[0], lambda x: x]))

    def __getstate__(self):
        return (self.imt, self.imls, self.mean_loss_ratios,
                self.covs, self.distribution_name)

    def __setstate__(self, state):
        self.imt = state[0]
        self.imls = state[1]
        self.mean_loss_ratios = state[2]
        self.covs = state[3]
        self.distribution_name = state[4]
        self.init()

    def _check_vulnerability_data(self, imls, loss_ratios, covs, distribution):
        assert imls == sorted(set(imls)), (imls, sorted(set(imls)))
        assert all(x >= 0.0 for x in imls)
        assert covs is None or len(covs) == len(imls)
        assert len(loss_ratios) == len(imls)
        assert all(x >= 0.0 for x in loss_ratios)
        assert covs is None or all(x >= 0.0 for x in covs)
        assert distribution in ["LN", "BT"]

    def _apply(self, imls):
        """
        Given IML values, interpolate the corresponding loss ratio
        value(s) on the curve.

        Input IML value(s) is/are clipped to IML range defined for this
        vulnerability function.

        :param float array iml: IML value

        :returns: :py:class:`numpy.ndarray` containing a number of interpolated
            values equal to the size of the input (1 or many)
        """
        # for imls < min(iml) we return a loss of 0 (default)
        ret = numpy.zeros(len(imls))

        # imls are clipped to max(iml)
        imls_curve = numpy.piecewise(
            imls,
            [imls > self.imls[-1]],
            [self.imls[-1], lambda x: x])

        # for imls such that iml > min(iml) we get a mean loss ratio
        # by interpolation and sample the distribution

        idxs, = numpy.where(imls_curve >= self.imls[0])
        imls_curve = numpy.array(imls_curve)[idxs]
        means = self._mlr_i1d(imls_curve)

        # apply uncertainty
        covs = self._cov_for(imls_curve)
        ret[idxs] = self.distribution.sample(means, covs, covs * imls_curve)
        return ret

    @utils.memoized
    def loss_ratio_exceedance_matrix(self, steps):
        """Compute the LREM (Loss Ratio Exceedance Matrix).

        :param int steps:
            Number of steps between loss ratios.
        """

        # add steps between mean loss ratio values
        loss_ratios = self.mean_loss_ratios_with_steps(steps)

        # LREM has number of rows equal to the number of loss ratios
        # and number of columns equal to the number of imls
        lrem = numpy.empty((loss_ratios.size, self.imls.size), float)

        for row, loss_ratio in enumerate(loss_ratios):
            for col, (mean_loss_ratio, stddev) in enumerate(
                    itertools.izip(self.mean_loss_ratios, self.stddevs)):
                lrem[row][col] = self.distribution.survival(
                    loss_ratio, mean_loss_ratio, stddev)
        return loss_ratios, lrem

    @utils.memoized
    def mean_imls(self):
        """
        Compute the mean IMLs (Intensity Measure Level)
        for the given vulnerability function.

        :param vulnerability_function: the vulnerability function where
            the IMLs (Intensity Measure Level) are taken from.
        :type vuln_function:
           :py:class:`openquake.risklib.vulnerability_function.\
           VulnerabilityFunction`
        """
        return numpy.array(
            [max(0, self.imls[0] - ((self.imls[1] - self.imls[0]) / 2))] +
            [numpy.mean(pair) for pair in utils.pairwise(self.imls)] +
            [self.imls[-1] + ((self.imls[-1] - self.imls[-2]) / 2)])

    def __repr__(self):
        return '<VulnerabilityFunction(%s)>' % self.imt


class FragilityFunctionContinuous(object):
    # FIXME (lp). Should be re-factored with LogNormalDistribution
    def __init__(self, limit_state, mean, stddev):
        self.limit_state = limit_state
        self.mean = mean
        self.stddev = stddev

    def __call__(self, iml):
        """
        Compute the Probability of Exceedance (PoE) for the given
        Intensity Measure Level (IML).
        """
        variance = self.stddev ** 2.0
        sigma = numpy.sqrt(numpy.log(
            (variance / self.mean ** 2.0) + 1.0))

        mu = self.mean ** 2.0 / numpy.sqrt(
            variance + self.mean ** 2.0)

        return stats.lognorm.cdf(iml, sigma, scale=mu)

    def __getstate__(self):
        return dict(limit_state=self.limit_state,
                    mean=self.mean, stddev=self.stddev)

    def __repr__(self):
        return '<%s(%s, %s, %s)>' % (
            self.__class__.__name__, self.limit_state, self.mean, self.stddev)


class FragilityFunctionDiscrete(object):

    def __init__(self, limit_state, imls, poes, no_damage_limit=None):
        self.limit_state = limit_state
        self.imls = imls
        self.poes = poes
        self._interp = None
        self.no_damage_limit = no_damage_limit

    @property
    def interp(self):
        if self._interp is not None:
            return self._interp
        self._interp = interpolate.interp1d(self.imls, self.poes)
        return self._interp

    def __call__(self, iml):
        """
        Compute the Probability of Exceedance (PoE) for the given
        Intensity Measure Level (IML).
        """
        highest_iml = self.imls[-1]

        if self.no_damage_limit is not None and iml < self.no_damage_limit:
            return 0.
        # when the intensity measure level is above
        # the range, we use the highest one
        return self.interp(highest_iml if iml > highest_iml else iml)

    # so that the curve is pickeable
    def __getstate__(self):
        return dict(limit_state=self.limit_state,
                    poes=self.poes, imls=self.imls, _interp=None,
                    no_damage_limit=self.no_damage_limit)

    def __eq__(self, other):
        return (self.poes == other.poes and self.imls == other.imls)

    def __ne__(self, other):
        return not self == other

    def __repr__(self):
        return '<%s(%s, %s, %s)>' % (
            self.__class__.__name__, self.limit_state, self.imls, self.poes)


class FragilityFunctionList(list):
    """
    A list of fragility functions with common attributes
    """
    def __init__(self, elements, **attrs):
        list.__init__(self, elements)
        vars(self).update(attrs)

    def __repr__(self):
        kvs = ['%s=%s' % item for item in vars(self).iteritems()]
        return '<FragilityFunctionList %s>' % ', '.join(kvs)

#
# Distribution & Sampling
#

DISTRIBUTIONS = CallableDict()


class Distribution(object):
    """
    A Distribution class models continuous probability distribution of
    random variables used to sample losses of a set of assets. It is
    usually registered with a name (e.g. LN, BT) by using
    :class:`openquake.risklib.utils.Register`
    """

    __metaclass__ = abc.ABCMeta

    @abc.abstractmethod
    def sample(self, means, covs, stddevs):
        """
        :returns: sample a set of losses
        :param means: an array of mean losses
        :param covs: an array of covariances
        :param stddevs: an array of stddevs
        """
        raise NotImplementedError

    @abc.abstractmethod
    def survival(self, loss_ratio, mean, stddev):
        """
        Return the survival function of the distribution with `mean`
        and `stddev` applied to `loss_ratio`
        """
        raise NotImplementedError


class DegenerateDistribution(Distribution):
    """
    The degenerate distribution. E.g. a distribution with a delta
    corresponding to the mean.
    """
    def sample(self, means, _covs, _stddev):
        return means

    def survival(self, loss_ratio, mean, _stddev):
        return numpy.piecewise(
            loss_ratio, [loss_ratio > mean or not mean], [0, 1])


class EpsilonProvider(object):
    """
    A provider of epsilons. If the correlation coefficient is nonzero,
    it builds at instantiation time an NxN correlation matrix for the N
    assets. The `.sample` method returns an array of NxS elements,
    where S is the number of seeds passed.

    Here is an example without correlation:

    >>> ep = EpsilonProvider(num_assets=3, correlation=0)
    >>> ep.sample(seeds=[42, 43])
    array([[ 0.49671415,  0.25739993],
           [-0.1382643 , -0.90848143],
           [ 0.64768854, -0.37850311]])

    Here is an example with full correlation, i.e. all the assets get the same
    epsilon for a given seed:

    >>> ep = EpsilonProvider(num_assets=3, correlation=1)
    >>> ep.sample(seeds=[42, 43])
    array([[-0.49671415, -0.25739993],
           [-0.49671415, -0.25739993],
           [-0.49671415, -0.25739993]])
    """
    def __init__(self, num_assets, correlation):
        """
        :param int num_assets: the number of assets
        :param float correlation: coefficient in the range [0, 1]
        """
        assert num_assets > 0, num_assets
        assert 0 <= correlation <= 1, correlation
        self.num_assets = num_assets
        self.correlation = correlation
        if self.correlation:
            self.means_vector = numpy.zeros(num_assets)
            self.covariance_matrix = (
                numpy.ones((num_assets, num_assets)) * correlation +
                numpy.diag(numpy.ones(num_assets)) * (1 - correlation))

    def sample_one(self, seed):
        """
        :param int seed: the random seed used to generate the epsilons
        :returns: an array with `num_assets` epsilons
        """
        numpy.random.seed(seed)
        if not self.correlation:
            return numpy.random.normal(size=self.num_assets)
        return numpy.random.multivariate_normal(
            self.means_vector, self.covariance_matrix, 1).reshape(-1)

    def sample(self, seeds):
        """
        :param seeds: a sequence of stochastic seeds
        :returns: an array with shape `(num_assets, num_seeds)`
        """
        return numpy.array([self.sample_one(seed) for seed in seeds]).T


def make_epsilons(matrix, seed, correlation):
    """
    Given a matrix N * R returns a matrix of the same shape N * R
    obtained by applying the multivariate_normal distribution to
    N points and R samples, by starting from the given seed and
    correlation.
    """
    if seed is not None:
        numpy.random.seed(seed)
    asset_count = len(matrix)
    samples = len(matrix[0])
    if not correlation:  # avoid building the covariance matrix
        return numpy.random.normal(size=(samples, asset_count)).transpose()
    means_vector = numpy.zeros(asset_count)
    covariance_matrix = (
        numpy.ones((asset_count, asset_count)) * correlation +
        numpy.diag(numpy.ones(asset_count)) * (1 - correlation))
    return numpy.random.multivariate_normal(
        means_vector, covariance_matrix, samples).transpose()


@DISTRIBUTIONS.add('LN')
class LogNormalDistribution(Distribution):
    """
    Model a distribution of a random variable whoose logarithm are
    normally distributed.

    :attr epsilons: A matrix of random numbers generated with
                    :func:`numpy.random.multivariate_normal` with dimensions
                    assets_num x samples_num.
    :attr asset_idx: a counter used in sampling to iterate over the
                     attribute `epsilons`
    """
    def __init__(self, epsilons=None):
        self.epsilons = epsilons
        self.asset_idx = 0

    def sample(self, means, covs, _stddevs):
        if self.epsilons is None:
            raise ValueError("A LogNormalDistribution must be initialized "
                             "before you can use it")
        epsilons = self.epsilons[self.asset_idx]
        self.asset_idx += 1
        if isinstance(epsilons, (numpy.ndarray, list, tuple)):
            epsilons = epsilons[0:len(covs)]
        sigma = numpy.sqrt(numpy.log(covs ** 2.0 + 1.0))
        probs = means / numpy.sqrt(1 + covs ** 2) * numpy.exp(epsilons * sigma)
        return probs

    def survival(self, loss_ratio, mean, stddev):
        # scipy does not handle correctly the limit case stddev = 0.
        # In that case, when `mean` > 0 the survival function
        # approaches to a step function, otherwise (`mean` == 0) we
        # returns 0
        if stddev == 0:
            return numpy.piecewise(
                loss_ratio, [loss_ratio > mean or not mean], [0, 1])

        variance = stddev ** 2.0

        sigma = numpy.sqrt(numpy.log((variance / mean ** 2.0) + 1.0))
        mu = mean ** 2.0 / numpy.sqrt(variance + mean ** 2.0)
        return stats.lognorm.sf(loss_ratio, sigma, scale=mu)


@DISTRIBUTIONS.add('BT')
class BetaDistribution(Distribution):
    def sample(self, means, _covs, stddevs):
        alpha = self._alpha(means, stddevs)
        beta = self._beta(means, stddevs)
        return numpy.random.beta(alpha, beta, size=None)

    def survival(self, loss_ratio, mean, stddev):
        return stats.beta.sf(loss_ratio,
                             self._alpha(mean, stddev),
                             self._beta(mean, stddev))

    @staticmethod
    def _alpha(mean, stddev):
        return ((1 - mean) / stddev ** 2 - 1 / mean) * mean ** 2

    @staticmethod
    def _beta(mean, stddev):
        return ((1 - mean) / stddev ** 2 - 1 / mean) * (mean - mean ** 2)


#
# Event Based
#

class CurveBuilder(object):
    """
    Build loss ratio curves. The usage is something like this:

      builder = CurveBuilder(curve_resolution)
      counts = builder.build_counts(loss_matrix)
      poes = builder.build_poes(counts, tses, time_span)
      loss_ratio_curve = (builder.ratios, poes)
    """
    def __init__(self, curve_resolution):
        self.curve_resolution = R = curve_resolution
        self.ratios = numpy.linspace(0, 1, curve_resolution)
        self.loss_curve_dt = numpy.dtype([
            ('losses', (float, R)), ('poes', (float, R)), ('avg', float)])

    def build_counts(self, loss_matrix):
        """
        :param loss_matrix:
            a matrix of loss ratios of size N x R, N = #assets, R = #ruptures
        """
        N = len(loss_matrix)
        counts = numpy.zeros((N, self.curve_resolution), numpy.uint32)
        for i, loss_ratios in enumerate(loss_matrix):
            # build the counts for each asset
            counts[i, :] = numpy.array([(loss_ratios > ratio).sum()
                                        for ratio in self.ratios])
        return counts

    def build_poes(self, counts, tses, time_span):
        """
        :param counts: an array of counts of exceedence for the bins
        :param tses: Time representative of the stochastic event set
        :param time_span: Investigation Time spanned by the hazard input
        :returns: an array of PoEs
        """
        rates_of_exceedance = numpy.array(counts, float) / tses
        return 1. - numpy.exp(-rates_of_exceedance * time_span)

    def build_loss_curves(self, poe_matrix, asset_values):
        """
        :param poe_matrix: a matrix N x C
        :param asset_values: N asset values for a given loss_type
        """
        N = len(asset_values)
<<<<<<< HEAD
=======
        assert len(poe_matrix) == N, (len(poe_matrix), N)
>>>>>>> a926c1cb
        lcs = numpy.zeros(N, self.loss_curve_dt)
        for i, value in enumerate(asset_values):
            losses = self.ratios * value
            poes = poe_matrix[i]
            avg = average_loss((losses, poes))
            lcs[i] = (losses, poes, avg)
        return lcs


def event_based(loss_values, tses, time_span, curve_resolution):
    """
    Compute a loss (or loss ratio) curve.

    :param loss_values: The loss ratios (or the losses) computed by
                        applying the vulnerability function

    :param tses: Time representative of the stochastic event set

    :param time_span: Investigation Time spanned by the risk input

    :param curve_resolution: The number of points the output curve is
                             defined by
    """
    reference_losses = numpy.linspace(
        0, numpy.max(loss_values), curve_resolution)
    # counts how many loss_values are bigger than the reference loss
    times = [(loss_values > loss).sum() for loss in reference_losses]
    # NB: (loss_values > loss).sum() is MUCH more efficient than
    # sum(loss_values > loss). Incredibly more efficient in memory.

    rates_of_exceedance = numpy.array(times) / float(tses)

    poes = 1. - numpy.exp(-rates_of_exceedance * time_span)

    return numpy.array([reference_losses, poes])


#
# Scenario Damage
#

def scenario_damage(fragility_functions, gmv):
    """
    Compute the damage state fractions for the given ground motion value.
    Return am array of M values where M is the numbers of damage states.
    """
    return pairwise_diff(
        [1] + [ff(gmv) for ff in fragility_functions] + [0])

#
# Classical Damage
#


def annual_frequency_of_exceedence(poe, t_haz):
    """
    :param poe: hazard probability of exceedence
    :param t_haz: hazard investigation time
    """
    return - numpy.log(1. - poe) / t_haz


def classical_damage(
        fragility_functions, hazard_imls, hazard_poes,
        hazard_investigation_time, risk_investigation_time):
    """
    :param fragility_functions:
        a list of fragility functions for each damage state
    :param hazard_imls:
        Intensity Measure Levels
    :param hazard_poes:
        hazard curve
    :param hazard_investigation_time:
        hazard investigation time
    :param risk_investigation_time:
        risk investigation time
    :returns:
        an array of M probabilities of occurrence where M is the numbers
        of damage states.
    """
    imls = numpy.array(fragility_functions.imls)
    if fragility_functions.steps_per_interval:  # interpolate
        min_val, max_val = hazard_imls[0], hazard_imls[-1]
        numpy.putmask(imls, imls < min_val, min_val)
        numpy.putmask(imls, imls > max_val, max_val)
        poes = interpolate.interp1d(hazard_imls, hazard_poes)(imls)
    else:
        poes = numpy.array(hazard_poes)
    afe = annual_frequency_of_exceedence(poes, hazard_investigation_time)
    annual_frequency_of_occurrence = pairwise_diff(
        pairwise_mean([afe[0]] + list(afe) + [afe[-1]]))
    poes_per_damage_state = []
    for ff in fragility_functions:
        frequency_of_exceedence_per_damage_state = numpy.dot(
            annual_frequency_of_occurrence, map(ff, imls))
        poe_per_damage_state = 1. - numpy.exp(
            - frequency_of_exceedence_per_damage_state
            * risk_investigation_time)
        poes_per_damage_state.append(poe_per_damage_state)
    poos = pairwise_diff([1] + poes_per_damage_state + [0])
    return poos

#
# Classical
#


def classical(vulnerability_function, hazard_imls, hazard_poes, steps=10):
    """
    :param vulnerability_function:
        an instance of
        :py:class:`openquake.risklib.scientific.VulnerabilityFunction`
        representing the vulnerability function used to compute the curve.
    :param hazard_imls:
        the hazard intensity measure type and levels
    :type hazard_poes:
        the hazard curve
    :param int steps:
        Number of steps between loss ratios.
    """
    vf = vulnerability_function.strictly_increasing()
    imls = vf.mean_imls()
    loss_ratios, lrem = vf.loss_ratio_exceedance_matrix(steps)

    # saturate imls to hazard imls
    min_val, max_val = hazard_imls[0], hazard_imls[-1]
    numpy.putmask(imls, imls < min_val, min_val)
    numpy.putmask(imls, imls > max_val, max_val)

    # interpolate the hazard curve
    poes = interpolate.interp1d(hazard_imls, hazard_poes)(imls)

    # compute the poos
    pos = pairwise_diff(poes)
    lrem_po = numpy.empty(lrem.shape)
    for idx, po in enumerate(pos):
        lrem_po[:, idx] = lrem[:, idx] * po  # column * po

    return numpy.array([loss_ratios, lrem_po.sum(axis=1)])


def conditional_loss_ratio(loss_ratios, poes, probability):
    """
    Return the loss ratio corresponding to the given PoE (Probability
    of Exceendance). We can have four cases:

      1. If `probability` is in `poes` it takes the bigger
         corresponding loss_ratios.

      2. If it is in `(poe1, poe2)` where both `poe1` and `poe2` are
         in `poes`, then we perform a linear interpolation on the
         corresponding losses

      3. if the given probability is smaller than the
         lowest PoE defined, it returns the max loss ratio .

      4. if the given probability is greater than the highest PoE
         defined it returns zero.

    :param loss_ratios: an iterable over non-decreasing loss ratio
                        values (float)
    :param poes: an iterable over non-increasing probability of
                 exceedance values (float)
    :param float probability: the probability value used to
                              interpolate the loss curve
    """

    rpoes = poes[::-1]
    if probability > poes[0]:  # max poes
        return 0.0
    elif probability < poes[-1]:  # min PoE
        return loss_ratios[-1]
    if probability in poes:
        return max([loss
                    for i, loss in enumerate(loss_ratios)
                    if probability == poes[i]])
    else:
        interval_index = bisect.bisect_right(rpoes, probability)

        if interval_index == len(poes):  # poes are all nan
            return float('nan')
        elif interval_index == 1:  # boundary case
            x1, x2 = poes[-2:]
            y1, y2 = loss_ratios[-2:]
        else:
            x1, x2 = poes[-interval_index-1:-interval_index + 1]
            y1, y2 = loss_ratios[-interval_index-1:-interval_index + 1]

        return (y2 - y1) / (x2 - x1) * (probability - x1) + y1


#
# Insured Losses
#

def insured_losses(losses, deductible, insured_limit):
    """
    Compute insured losses for the given asset and losses

    :param losses: an array of ground-up loss ratios
    :param float deductible: the deductible limit in fraction form
    :param float insured_limit: the insured limit in fraction form
    """
    return numpy.piecewise(
        losses,
        [losses < deductible, losses > insured_limit],
        [0, insured_limit - deductible, lambda x: x - deductible])


def insured_loss_curve(curve, deductible, insured_limit):
    """
    Compute an insured loss ratio curve given a loss ratio curve

    :param curve: an array 2 x R (where R is the curve resolution)
    :param float deductible: the deductible limit in fraction form
    :param float insured_limit: the insured limit in fraction form
    """
    losses, poes = curve[:, curve[0] <= insured_limit]
    limit_poe = interpolate.interp1d(
        *curve,
        bounds_error=False, fill_value=1)(deductible)
    return numpy.array([
        losses,
        numpy.piecewise(poes, [poes > limit_poe], [limit_poe, lambda x: x])])


#
# Benefit Cost Ratio Analysis
#


def bcr(eal_original, eal_retrofitted, interest_rate,
        asset_life_expectancy, asset_value, retrofitting_cost):
    """
    Compute the Benefit-Cost Ratio.

    BCR = (EALo - EALr)(1-exp(-r*t))/(r*C)

    Where:

    * BCR -- Benefit cost ratio
    * EALo -- Expected annual loss for original asset
    * EALr -- Expected annual loss for retrofitted asset
    * r -- Interest rate
    * t -- Life expectancy of the asset
    * C -- Retrofitting cost
    """
    return ((eal_original - eal_retrofitted) * asset_value
            * (1 - numpy.exp(- interest_rate * asset_life_expectancy))
            / (interest_rate * retrofitting_cost))


# ####################### statistics #################################### #

def average_loss(losses_poes):
    """
    Given a loss curve with `poes` over `losses` defined on a given
    time span it computes the average loss on this period of time.

    :note: As the loss curve is supposed to be piecewise linear as it
           is a result of a linear interpolation, we compute an exact
           integral by using the trapeizodal rule with the width given by the
           loss bin width.
    """
    losses, poes = losses_poes
    return numpy.dot(-pairwise_diff(losses), pairwise_mean(poes))


def pairwise_mean(values):
    "Averages between a value and the next value in a sequence"
    return numpy.array([numpy.mean(pair) for pair in utils.pairwise(values)])


def pairwise_diff(values):
    "Differences between a value and the next value in a sequence"
    return numpy.array([x - y for x, y in utils.pairwise(values)])


def mean_std(fractions):
    """
    Given an N x M matrix, returns mean and std computed on the rows,
    i.e. two M-dimensional vectors.
    """
    return numpy.mean(fractions, axis=0), numpy.std(fractions, axis=0, ddof=1)


def loss_map_matrix(poes, curves):
    """
    Wrapper around :func:`openquake.risklib.scientific.conditional_loss_ratio`.
    Return a matrix of shape (num-poes, num-curves). The curves are lists of
    pairs (loss_ratios, poes).
    """
    return numpy.array(
        [[conditional_loss_ratio(curve[0], curve[1], poe)
          for curve in curves] for poe in poes]
    ).reshape((len(poes), len(curves)))


def mean_curve(values, weights=None):
    """
    Compute the mean by using numpy.average on the first axis.
    """
    if weights:
        weights = map(float, weights)
        assert abs(sum(weights) - 1.) < 1E-12, sum(weights) - 1.
    else:
        weights = [1. / len(values)] * len(values)
    if isinstance(values[0], (numpy.ndarray, list, tuple)):  # fast lane
        return numpy.average(values, axis=0, weights=weights)
    return sum(value * weight for value, weight in zip(values, weights))


def quantile_curve(curves, quantile, weights=None):
    """
    Compute the weighted quantile aggregate of a set of curves
    when using the logic tree end-branch enumeration approach, or just the
    standard quantile when using the sampling approach.

    :param curves:
        2D array-like of curve PoEs. Each row represents the PoEs for a single
        curve
    :param quantile:
        Quantile value to calculate. Should in the range [0.0, 1.0].
    :param weights:
        Array-like of weights, 1 for each input curve, or None
    :returns:
        A numpy array representing the quantile aggregate
    """
    if weights is None:
        # this implementation is an alternative to
        # numpy.array(mstats.mquantiles(curves, prob=quantile, axis=0))[0]
        # more or less copied from the scipy mquantiles function, just special
        # cased for what we need (and a lot faster)
        arr = numpy.array(curves).reshape(len(curves), -1)
        p = numpy.array(quantile)
        m = 0.4 + p * 0.2
        n = len(arr)
        aleph = n * p + m
        k = numpy.floor(aleph.clip(1, n - 1)).astype(int)
        gamma = (aleph - k).clip(0, 1)
        data = numpy.sort(arr, axis=0).transpose()
        return (1.0 - gamma) * data[:, k - 1] + gamma * data[:, k]

    # Each curve needs to be associated with a weight
    assert len(weights) == len(curves)
    weights = numpy.array(weights, dtype=numpy.float64)

    result_curve = []
    np_curves = numpy.array(curves).reshape(len(curves), -1)
    np_weights = numpy.array(weights)
    for poes in np_curves.transpose():
        sorted_poe_idxs = numpy.argsort(poes)
        sorted_weights = np_weights[sorted_poe_idxs]
        sorted_poes = poes[sorted_poe_idxs]
        cum_weights = numpy.cumsum(sorted_weights)
        result_curve.append(numpy.interp(quantile, cum_weights, sorted_poes))
    return numpy.array(result_curve)


def exposure_statistics(
        loss_curves, map_poes, weights, quantiles):
    """
    Compute exposure statistics for N assets and R realizations.

    :param loss_curves:
        a list with N loss curves data. Each item holds a 2-tuple with
        1) the loss ratios on which the curves have been defined on
        2) the poes of the R curves
    :param map_poes:
        a numpy array with P poes used to compute loss maps
    :param weights:
        a list of N weights used to compute mean/quantile weighted statistics
    :param quantiles:
        the quantile levels used to compute quantile results

    :returns:
        a tuple with six elements:
            1. a numpy array with N mean loss curves
            2. a numpy array with N mean average losses
            3. a numpy array with P x N mean map values
            4. a numpy array with Q x N quantile loss curves
            5. a numpy array with Q x N quantile average loss values
            6. a numpy array with Q x P quantile map values
    """
    curve_resolution = len(loss_curves[0][0])
    map_nr = len(map_poes)

    # Collect per-asset statistic along the last dimension of the
    # following arrays
    mean_curves = numpy.zeros((0, 2, curve_resolution))
    mean_average_losses = numpy.array([])
    mean_maps = numpy.zeros((map_nr, 0))
    quantile_curves = numpy.zeros((len(quantiles), 0, 2, curve_resolution))
    quantile_average_losses = numpy.zeros((len(quantiles), 0,))
    quantile_maps = numpy.zeros((len(quantiles), map_nr, 0))

    for loss_ratios, curves_poes in loss_curves:
        _mean_curve, _mean_maps, _quantile_curves, _quantile_maps = (
            asset_statistics(
                loss_ratios, curves_poes, quantiles, weights, map_poes))

        mean_curves = numpy.vstack(
            (mean_curves, _mean_curve[numpy.newaxis, :]))
        mean_average_losses = numpy.append(
            mean_average_losses, average_loss(_mean_curve))

        mean_maps = numpy.hstack((mean_maps, _mean_maps[:, numpy.newaxis]))
        quantile_curves = numpy.hstack(
            (quantile_curves, _quantile_curves[:, numpy.newaxis]))

        _quantile_average_losses = utils.numpy_map(
            average_loss, _quantile_curves)
        quantile_average_losses = numpy.hstack(
            (quantile_average_losses,
             _quantile_average_losses[:, numpy.newaxis]))
        quantile_maps = numpy.dstack(
            (quantile_maps, _quantile_maps[:, :, numpy.newaxis]))

    return (mean_curves, mean_average_losses, mean_maps,
            quantile_curves, quantile_average_losses, quantile_maps)


def asset_statistics(
        losses, curves_poes, quantiles, weights, poes):
    """
    Compute output statistics (mean/quantile loss curves and maps)
    for a single asset

    :param losses:
       the losses on which the loss curves are defined
    :param curves_poes:
       a numpy matrix with the poes of the different curves
    :param list quantiles:
       an iterable over the quantile levels to be considered for
       quantile outputs
    :param list poes:
       the poe taken into account for computing loss maps
    :returns:
       a tuple with
       1) mean loss curve
       2) a list of quantile curves
       3) mean loss map
       4) a list of quantile loss maps
    """
    mean_curve_ = numpy.array([losses, mean_curve(curves_poes, weights)])
    mean_map = loss_map_matrix(poes, [mean_curve_]).reshape(len(poes))
    quantile_curves = numpy.array(
        [[losses, quantile_curve(curves_poes, quantile, weights)]
         for quantile in quantiles]).reshape((len(quantiles), 2, len(losses)))
    quantile_maps = loss_map_matrix(poes, quantile_curves).transpose()
    return (mean_curve_, mean_map, quantile_curves, quantile_maps)


def normalize_curves(curves):
    """
    :param curves: a list of pairs (losses, poes)
    :returns: first losses, all_poes
    """
    return curves[0][0], [poes for _losses, poes in curves]


def normalize_curves_eb(curves):
    """
    A more sophisticated version of normalize_curves, used in the event
    based calculator.

    :param curves: a list of pairs (losses, poes)
    :returns: first losses, all_poes
    """
    # we assume non-decreasing losses, so losses[-1] is the maximum loss
    non_zero_curves = [(losses, poes)
                       for losses, poes in curves if losses[-1] > 0]
    if not non_zero_curves:  # no damage. all zero curves
        return curves[0][0], [poes for _losses, poes in curves]
    else:  # standard case
        max_losses = [losses[-1] for losses, _poes in non_zero_curves]
        reference_curve = non_zero_curves[numpy.argmax(max_losses)]
        loss_ratios = reference_curve[0]
        curves_poes = [interpolate.interp1d(
            losses, poes, bounds_error=False, fill_value=0)(loss_ratios)
            for losses, poes in curves]
    return loss_ratios, curves_poes


class StatsBuilder(object):
    """
    A class to build risk statistics
    """
    def __init__(self, quantiles,
                 conditional_loss_poes, poes_disagg,
                 normalize_curves=normalize_curves):
        self.quantiles = quantiles
        self.conditional_loss_poes = conditional_loss_poes
        self.poes_disagg = poes_disagg
        self.normalize_curves = normalize_curves

    def normalize(self, loss_curves):
        """
        Normalize the loss curves by using the provided normalization function
        """
        return map(self.normalize_curves,
                   numpy.array(loss_curves).transpose(1, 0, 2, 3))

    def build(self, all_outputs):
        """
        Build all statistics from a set of risk outputs.

        :param all_outputs:
            a non empty sequence of risk outputs referring to the same assets
            and loss_type. Each output must have attributes assets, loss_type,
            hid, weight, loss_curves and insured_curves (the latter is
            possibly None).
        :returns:
            an Output object with the following attributes
            (numpy arrays; the shape is in parenthesis, N is the number of
            assets, R the resolution of the loss curve, P the number of
            conditional loss poes, Q the number of quantiles):

            01. assets (N)
            02. loss_type (1)
            03. mean_curves (N, 2, R)
            04. mean_average_losses (N)
            05. mean_map (P, N)
            06. mean_fractions (P, N)
            07. quantile_curves (Q, N, 2, R)
            08. quantile_average_losses (Q, N)
            09. quantile_maps (Q, P, N)
            10. quantile_fractions (Q, P, N)
            11. mean_insured_curves (N)
            12. mean_average_insured_losses (N)
            13. quantile_insured_curves (Q, N, 2, R)
            14. quantile_average_insured_losses (Q, N)
            15. quantiles (Q)
        """
        outputs = []
        weights = []
        loss_curves = []
        for out in all_outputs:
            outputs.append(out)
            weights.append(out.weight)
            loss_curves.append(out.loss_curves)
        (mean_curves, mean_average_losses, mean_maps,
         quantile_curves, quantile_average_losses, quantile_maps) = (
             exposure_statistics(
                 self.normalize(loss_curves),
                 self.conditional_loss_poes + self.poes_disagg,
                 weights, self.quantiles))

        if outputs[0].insured_curves is not None:
            loss_curves = [out.insured_curves for out in outputs]
            (mean_insured_curves, mean_average_insured_losses, _,
             quantile_insured_curves, quantile_average_insured_losses, _) = (
                 exposure_statistics(
                     self.normalize(loss_curves), [], weights, self.quantiles))
        else:
            mean_insured_curves = None
            mean_average_insured_losses = None
            quantile_insured_curves = None
            quantile_average_insured_losses = None

        clp = len(self.conditional_loss_poes)
        return Output(
            assets=outputs[0].assets,
            loss_type=outputs[0].loss_type,
            mean_curves=mean_curves,
            mean_average_losses=mean_average_losses,
            mean_maps=mean_maps[0:clp, :],  # P x N matrix
            mean_fractions=mean_maps[clp:, :],  # P x N matrix
            quantile_curves=quantile_curves,
            quantile_average_losses=quantile_average_losses,
            quantile_maps=quantile_maps[:, 0:clp],  # Q x P x N matrix
            quantile_fractions=quantile_maps[:, clp:],  # Q x P x N matrix
            mean_insured_curves=mean_insured_curves,
            mean_average_insured_losses=mean_average_insured_losses,
            quantile_insured_curves=quantile_insured_curves,
            quantile_average_insured_losses=quantile_average_insured_losses,
            quantiles=self.quantiles,
            conditional_loss_poes=self.conditional_loss_poes)


def _combine_mq(mean, quantile):
    # combine mean and quantile into a single array of length Q + 1
    shape = mean.shape
    Q = len(quantile)
    assert quantile.shape[1:] == shape, (quantile.shape[1:], shape)
    array = numpy.zeros((Q + 1,) + shape)
    array[0] = mean
    array[1:] = quantile
    return array


def _loss_curves(assets, mean, mean_averages, quantile, quantile_averages):
    R = mean.shape[-1]
    loss_curve_dt = numpy.dtype([('losses', (float, R)), ('poes', (float, R)),
                                 ('avg', float)])
    mq_curves = _combine_mq(mean, quantile)  # shape (Q + 1, N, 2, R)
    mq_avgs = _combine_mq(mean_averages, quantile_averages)  # (Q + 1, N)
    acc = []
    for mq_curve, mq_avg in zip(mq_curves.transpose(1, 0, 2, 3), mq_avgs.T):
        lcs = []
        for (losses, poes), avg in zip(mq_curve, mq_avg):
            lcs.append((losses, poes, avg))
        acc.append(numpy.array(lcs, loss_curve_dt))
    return numpy.array(acc, loss_curve_dt).T  # (Q + 1, N)


def get_stat_curves(stats):
    """
    :param stats:
        an object with attributes mean_curves, mean_average_losses, mean_maps,
        quantile_curves, quantile_average_losses, quantile_loss_curves,
        quantile_maps, mean_insured_curves, mean_average_insured_losses,
        quantile_insured_curves, quantile_average_insured_losses, assets.
        There is also a loss_type attribute which must be always the same.
    :returns:
        statistical loss curves per asset
    """
    curves = _loss_curves(
        stats.assets, stats.mean_curves, stats.mean_average_losses,
        stats.quantile_curves, stats.quantile_average_losses)

    insured_curves = [] if stats.mean_insured_curves is None else _loss_curves(
        stats.assets, stats.mean_insured_curves,
        stats.mean_average_insured_losses,
        stats.quantile_insured_curves,
        stats.quantile_average_insured_losses)

    if stats.conditional_loss_poes:
        mq = _combine_mq(stats.mean_maps, stats.quantile_maps)

        poes = ['poe~%s' % clp for clp in stats.conditional_loss_poes]
        loss_map_dt = numpy.dtype([(poe, float) for poe in poes])

        Q1, P, N = mq.shape
        maps = numpy.zeros((Q1, N), loss_map_dt)
        for i, imaps in enumerate(mq):
            for poe, imap in zip(poes, imaps):
                maps[i, :][poe] = imap
    else:
        maps = []
    return curves, insured_curves, maps  # shape (Q1, N)<|MERGE_RESOLUTION|>--- conflicted
+++ resolved
@@ -664,10 +664,7 @@
         :param asset_values: N asset values for a given loss_type
         """
         N = len(asset_values)
-<<<<<<< HEAD
-=======
         assert len(poe_matrix) == N, (len(poe_matrix), N)
->>>>>>> a926c1cb
         lcs = numpy.zeros(N, self.loss_curve_dt)
         for i, value in enumerate(asset_values):
             losses = self.ratios * value
